import { Module, MiddlewareConsumer, RequestMethod } from '@nestjs/common';
import { AppController } from './app.controller';
import { AppService } from './app.service';
import { PrismaModule } from './prisma.module';
import { ConfigModule } from '@nestjs/config';
import { envValidationSchema } from './config/env.validation';
import { AuthModule } from './auth/auth.module';
import { UserModule } from './user/user.module';
import { ProductModule } from './product/product.module';
import { SalesModule } from './sales/sales.module';
import { TenantModule } from './tenant/tenant.module';
import { TenantConfigurationModule } from './tenant/tenant-configuration.module';
import { InventoryModule } from './inventory/inventory.module';
import { MpesaModule } from './mpesa/mpesa.module';
import { RealtimeModule } from './realtime.module';
import { PermissionModule } from './permission/permission.module';
import { BillingModule } from './billing/billing.module';
import { AnalyticsModule } from './analytics/analytics.module';
<<<<<<< HEAD
import { AdminModule } from './admin/admin.module';
import { RawBodyMiddleware } from './middleware/raw-body.middleware';
import { SectionLogoModule } from './tenant/section-logo.module';
import { BranchModule } from './branch.module';
import { ConfigModule } from '@nestjs/config';

@Module({
  imports: [
    PrismaModule,
    ConfigModule.forRoot({
      isGlobal: true,  // Makes ConfigService available app-wide
      envFilePath: '.env',
    }),
=======
import { BranchModule } from './branch/branch.module';
import { UsageModule } from './usage.module';
import { AdminTenantStatsModule } from './adminTenantStats/admin-tenant-stats.module';

@Module({
  imports: [
>>>>>>> a9ab4d8c
    AuthModule,
    ConfigModule.forRoot(),
    PrismaModule,
    UserModule,
    ProductModule,
    SalesModule,
    TenantModule,
    TenantConfigurationModule,
    InventoryModule,
    MpesaModule,
    RealtimeModule,
    PermissionModule,
    BillingModule,
    AnalyticsModule,
<<<<<<< HEAD
    AdminModule,
    SectionLogoModule,
    BranchModule,
=======
    BranchModule,
    UsageModule,
    AdminTenantStatsModule,
   
>>>>>>> a9ab4d8c
  ],
  controllers: [AppController],
  providers: [AppService]
})
export class AppModule {
  configure(consumer: MiddlewareConsumer) {
    consumer
      .apply(RawBodyMiddleware)
      .forRoutes({ path: '/billing/webhook', method: RequestMethod.POST });
  }
}<|MERGE_RESOLUTION|>--- conflicted
+++ resolved
@@ -16,31 +16,13 @@
 import { PermissionModule } from './permission/permission.module';
 import { BillingModule } from './billing/billing.module';
 import { AnalyticsModule } from './analytics/analytics.module';
-<<<<<<< HEAD
-import { AdminModule } from './admin/admin.module';
-import { RawBodyMiddleware } from './middleware/raw-body.middleware';
-import { SectionLogoModule } from './tenant/section-logo.module';
-import { BranchModule } from './branch.module';
-import { ConfigModule } from '@nestjs/config';
 
 @Module({
   imports: [
-    PrismaModule,
-    ConfigModule.forRoot({
-      isGlobal: true,  // Makes ConfigService available app-wide
-      envFilePath: '.env',
-    }),
-=======
-import { BranchModule } from './branch/branch.module';
-import { UsageModule } from './usage.module';
-import { AdminTenantStatsModule } from './adminTenantStats/admin-tenant-stats.module';
-
-@Module({
-  imports: [
->>>>>>> a9ab4d8c
     AuthModule,
     ConfigModule.forRoot(),
     PrismaModule,
+    AuthModule,
     UserModule,
     ProductModule,
     SalesModule,
@@ -52,16 +34,6 @@
     PermissionModule,
     BillingModule,
     AnalyticsModule,
-<<<<<<< HEAD
-    AdminModule,
-    SectionLogoModule,
-    BranchModule,
-=======
-    BranchModule,
-    UsageModule,
-    AdminTenantStatsModule,
-   
->>>>>>> a9ab4d8c
   ],
   controllers: [AppController],
   providers: [AppService]
